# Pytests file.
# Note: gathers tests according to a naming convention.
# By default any file that is to contain tests must be named starting with 'test_',
# classes that hold tests must be named starting with 'Test',
# and any function in a file that should be treated as a test must also start with 'test_'.

import math

import matplotlib
import matplotlib.pyplot as plt
import pandas as pd
import pint

<<<<<<< HEAD
try:
    import distribution
    import flux
    import models.deterministic
    import models.flexible
    import models.linear
    import models.probabilistic
    from periodicity import Periodicity
    from units import Units
except:
    import modules.rangekeeper.distribution
    import modules.rangekeeper.flux
    import modules.rangekeeper.models.deterministic
    import modules.rangekeeper.models.flexible
    import modules.rangekeeper.models.linear
    import modules.rangekeeper.models.probabilistic
    from modules.rangekeeper.periodicity import Periodicity
    from modules.rangekeeper.units import Units
=======
import distribution
import flux
import models.deterministic
import models.flexible
import models.linear
import models.probabilistic
from periodicity import Periodicity
import measure
>>>>>>> 54101668

matplotlib.use('TkAgg')
plt.style.use('seaborn')  # pretty matplotlib plots
plt.rcParams['figure.figsize'] = (12, 8)

units = pint.UnitRegistry()
currency = measure.add_currency(
    country_code='USD',
    unit_registry=units)


class TestLinear:
    def test_linear_model(self):
        base_params = {
            'units': currency,
            'start_date': pd.Timestamp(2020, 1, 1),
            'num_periods': 10,
            'acquisition_price': 1000,
            'period_type': Periodicity.Type.year,
            'growth_rate': 0.02,
            'initial_pgi': 100.,
            'vacancy_rate': 0.05,
            'opex_pgi_ratio': 0.35,
            'capex_pgi_ratio': 0.10,
            'cap_rate': 0.05,
            'discount_rate': 0.07
            }

        linear = models.linear.Model(base_params)

        linear.ncf_disposition.display()
        print(linear.operation_phase)
        linear.pv_sums.display()
<<<<<<< HEAD
        # linear.investment_cashflows.display()
        # linear.investment_cashflows.sum().display()
        # print("IRR: " + str(linear.irr))
        # print("NPV @ Discount Rate: " + str(linear.npv))
=======
        linear.investment_cashflows.display()
        linear.investment_cashflows.sum().display()
        print("IRR: " + str(linear.irr))
        # print("NPV @ Discount Rate: " + str(linear.))
>>>>>>> 54101668

        assert math.isclose(a=linear.disposition.movements.iloc[-1], b=1218.99, rel_tol=.01)


class TestDeterministic:
    def test_deterministic_model(self):
        base_params = {
            'units': currency,
            'start_date': pd.Timestamp(2020, 1, 1),
            'num_periods': 10,
            'period_type': Periodicity.Type.year,
            'growth_rate': 0.02,
            'initial_pgi': 100.,
            'addl_pgi_per_period': 0.,
            'vacancy_rate': 0.05,
            'opex_pgi_ratio': 0.35,
            'capex_pgi_ratio': 0.10,
            'cap_rate': 0.05,
            'discount_rate': 0.07
            }

        # Run model with base parameters:
        base = models.deterministic.Model(base_params)

        base.pv_sums.display()
        assert base.pv_sums.movements[0] == 1000
        assert math.isclose(base.pv_sums.collapse().movements[0], 10000)

        # Adjust model to optimistic parameters:
        optimistic_params = base_params.copy()
        optimistic_params['initial_pgi'] = 110.
        optimistic_params['addl_pgi_per_period'] = 3.
        optimistic = models.deterministic.Model(optimistic_params)
        assert math.isclose(a=optimistic.pv_sums.movements[9], b=1294.08, rel_tol=.01)

        # Adjust the model to pessimistic parameters:
        pessimistic_params = base_params.copy()
        pessimistic_params['initial_pgi'] = 90.
        pessimistic_params['addl_pgi_per_period'] = -3.
        pessimistic = models.deterministic.Model(pessimistic_params)
        pessimistic.pv_sums.display()
        assert math.isclose(a=pessimistic.pv_sums.movements[9], b=705.92, rel_tol=.01)

        # Calculate expected value of the property at any period:
        exp = flux.Flow(movements=pessimistic.pv_sums.movements * .5 + optimistic.pv_sums.movements * .5,
                        units=base_params['units'])
        assert math.isclose(exp.movements[6], 1000.)

        # Calculate the expected value with flexibility:
        exp_flex = pessimistic.pv_sums.movements[0] * .5 + optimistic.pv_sums.movements[9] * .5
        assert math.isclose(a=exp_flex, b=1083., rel_tol=.1)


class TestProbabilistic:
    def test_probabilistic_model(self):
        base_params = {
            'units': currency,
            'start_date': pd.Timestamp(2020, 1, 1),
            'num_periods': 10,
            'acquisition_price': 1000,
            'period_type': Periodicity.Type.year,
            'growth_rate': 0.02,
            'initial_pgi': 100.,
            'space_market_dist': distribution.PERT(peak=1., weighting=4.0, minimum=0.75, maximum=1.25),
            'vacancy_rate': 0.05,
            'opex_pgi_ratio': 0.35,
            'capex_pgi_ratio': 0.10,
            'cap_rate': 0.05,
            'discount_rate': 0.07
            }

        prob = models.probabilistic.Model(base_params)
        prob.pv_sums.display()
        prob.investment_cashflows.display()
        prob.investment_cashflows.sum().display()
        print("IRR: " + str(prob.irr))
        print("Average annual NCF: " + str(prob.ncf.sum().movements.mean()))


class TestFlexible:
    def test_flexible_model(self):
        base_params = {
            'units': currency,
            'start_date': pd.Timestamp(2020, 1, 1),
            'num_periods': 24,
            'acquisition_price': 1000,
            'period_type': Periodicity.Type.year,
            'growth_rate': 0.02,
            'initial_pgi': 100.,
            'space_market_dist': distribution.PERT(peak=1., weighting=4.0, minimum=0.5, maximum=1.75),
            'asset_market_dist': distribution.PERT(peak=0.06, weighting=4.0, minimum=0.03, maximum=0.09),
            'vacancy_rate': 0.05,
            'opex_pgi_ratio': 0.35,
            'capex_pgi_ratio': 0.10,
            'cap_rate': 0.05,
            'discount_rate': 0.07
            }

        flex = models.flexible.Model(base_params)
        flex.pgi_factor.display()
        flex.reversion.display()
        flex.pv_ncf_agg.display()

        flex.pv_sums.display()

        print("Reversion Date: " + str(flex.reversion_date))
        flex.investment_cashflows.display()
        flex.investment_cashflows.sum().display()
        print("IRR: " + str(flex.irr))
        print("NPV: " + str(flex.npv))
        print("Average annual NCF: " + str(flex.ncf.sum().movements.mean()))<|MERGE_RESOLUTION|>--- conflicted
+++ resolved
@@ -11,7 +11,6 @@
 import pandas as pd
 import pint
 
-<<<<<<< HEAD
 try:
     import distribution
     import flux
@@ -30,16 +29,7 @@
     import modules.rangekeeper.models.probabilistic
     from modules.rangekeeper.periodicity import Periodicity
     from modules.rangekeeper.units import Units
-=======
-import distribution
-import flux
-import models.deterministic
-import models.flexible
-import models.linear
-import models.probabilistic
-from periodicity import Periodicity
-import measure
->>>>>>> 54101668
+
 
 matplotlib.use('TkAgg')
 plt.style.use('seaborn')  # pretty matplotlib plots
@@ -73,17 +63,11 @@
         linear.ncf_disposition.display()
         print(linear.operation_phase)
         linear.pv_sums.display()
-<<<<<<< HEAD
-        # linear.investment_cashflows.display()
-        # linear.investment_cashflows.sum().display()
-        # print("IRR: " + str(linear.irr))
-        # print("NPV @ Discount Rate: " + str(linear.npv))
-=======
+
         linear.investment_cashflows.display()
         linear.investment_cashflows.sum().display()
         print("IRR: " + str(linear.irr))
         # print("NPV @ Discount Rate: " + str(linear.))
->>>>>>> 54101668
 
         assert math.isclose(a=linear.disposition.movements.iloc[-1], b=1218.99, rel_tol=.01)
 
