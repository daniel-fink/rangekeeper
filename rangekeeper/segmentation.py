--- conflicted
+++ resolved
@@ -126,7 +126,6 @@
         if proportion < 0 or proportion > 1:
             raise ValueError('Error: proportion must be between 0 and 1')
 
-<<<<<<< HEAD
         split_point = self.left + (proportion * self.length)
         left_interval = self.__class__(
             right=split_point,
@@ -135,16 +134,6 @@
             right=self.right,
             left=split_point)
         return left_interval, right_interval
-=======
-        split_point = self.lower + (proportion * self.length())
-        lower_interval = self.__class__(
-            upper=split_point,
-            lower=self.lower)
-        upper_interval = self.__class__(
-            upper=self.upper,
-            lower=split_point)
-        return lower_interval, upper_interval
->>>>>>> f0d08a32
 
     def subdivide(
             self,
@@ -152,23 +141,15 @@
         if isinstance(values, int):
             if values < 0:
                 raise ValueError('Error: divisors must be greater than 0')
-<<<<<<< HEAD
             lengths = [self.length / values for i in range(values)]
         elif all(isinstance(fraction, float) for fraction in values):
             if math.isclose(sum(values), 1) and all(0 < fraction < 1 for fraction in values):
                 lengths = [self.length * fraction for fraction in values]
-=======
-            lengths = [self.length() / values for i in range(values)]
-        elif all(isinstance(fraction, float) for fraction in values):
-            if math.isclose(sum(values), 1) and all(0 < fraction < 1 for fraction in values):
-                lengths = [self.length() * fraction for fraction in values]
->>>>>>> f0d08a32
             else:
                 raise ValueError('Error: Sum of divisors must complete unit interval')
         else:
             raise TypeError('Error: values must be either number of divisors or split proportions')
 
-<<<<<<< HEAD
         parameters = [self.left + sum(lengths[:i]) for i in range(1, len(lengths) + 1)]
         parameters.insert(0, self.left)
         results = []
@@ -177,16 +158,6 @@
                 self.__class__(
                     left=parameters[i],
                     right=parameters[i + 1]))
-=======
-        uppers = [self.lower + sum(lengths[:i]) for i in range(1, len(lengths) + 1)]
-        uppers.insert(0, self.lower)
-        results = []
-        for i in range(len(uppers) - 1):
-            results.append(
-                self.__class__(
-                    lower=uppers[i],
-                    upper=uppers[i + 1]))
->>>>>>> f0d08a32
         return results
 
 
@@ -209,7 +180,6 @@
         if parent is not None:
             parent.children.append(self)
 
-<<<<<<< HEAD
     def to_frame(self):
         frame = pd.DataFrame(
             data=[list(self.characteristics.values())],
@@ -254,13 +224,6 @@
             floatfmt=floatfmt))
 
     # def display_hierarchy(self):
-=======
-    def display(self):
-        print('\n')
-        print('Characteristics: ')
-        rich.print(self.characteristics)
-        print('Bounds: ' + self.bounds.__str__())
->>>>>>> f0d08a32
 
     def split(self, proportion: float) -> tuple[Segment, Segment]:
         split_lower, split_upper = self.bounds.split(proportion)
@@ -274,17 +237,10 @@
 
     def subdivide(
             self,
-<<<<<<< HEAD
             divisions: List[Tuple[Dict[Characteristic, str], float]]) -> List[Segment]:
         result = []
         intervals = self.bounds.subdivide([division[1] for division in divisions])
         for division, interval in zip([division[0] for division in divisions], intervals):
-=======
-            divisions: Dict[List[Tuple[Characteristic, str]], float]) -> List[Segment]:
-        result = []
-        intervals = self.bounds.subdivide()
-        for division, interval in zip(divisions.keys(), intervals):
->>>>>>> f0d08a32
             result.append(Segment(
                 bounds=interval,
                 characteristics=division,
