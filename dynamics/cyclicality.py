import math

import numpy as np
import pandas as pd
from numba import jit

<<<<<<< HEAD
try:
    import distribution
    import flux
    import units
except:
    import modules.rangekeeper.distribution
    import modules.rangekeeper.flux
    import modules.rangekeeper.units
=======
import distribution
import flux
import measure
>>>>>>> 54101668

class Enumerate:
    @staticmethod
    @jit(nopython=True)
    def sine(
            period: float,
            phase: float,
            amplitude: float,
            num_periods: int):
        """
        Generate a sine wave from the parameters.
        The conventional, symmetric cycle is a simple sine function, parameterized:
        y = amplitude * sin((t - phase) * (2 * pi / period))
        """
        data = []
        for i in range(num_periods):
            data.append(amplitude *
                        np.sin(
                            (i - phase) *
                            (2 * np.pi / period)
                            )
                        )
        return data

    @staticmethod
    def asymmetric_sine(
            period: float,
            phase: float,
            amplitude: float,
            parameter: float,
            num_periods: int,
            precision: float = 1e-10,
            bound: float = 1e-1):
        """
        Generate a smoothed sinusoid asymmetric (sawtooth) wave.
        Based on the solution to the expression: f(x) = sin(x - f(x)),
        with additional parameterization of period, phase, amplitude, and shear,
        where shear is defined as a parameter between 0 and 1 (1 being most asymmetric)

        Because the formula is recursive, we approximate the solution by
        solving sin(x + c) - x = 0, for x, as in this answer https://math.stackexchange.com/a/2645080
        to https://math.stackexchange.com/q/2644982/999815
        """

        @jit(nopython=True)
        def f(x):
            upper = 1 + bound
            lower = -upper
            while upper - lower > precision:
                mid = (lower + upper) / 2
                if -math.sin((x - phase) * (2 * np.pi / period) + mid) - ((1 / parameter) * mid) > 0:
                    lower = mid
                else:
                    upper = mid
            return (lower + upper) / 2 * (amplitude * (1 / -parameter))

        return list(map(f, range(num_periods)))


class Cycle:
    def __init__(
            self,
            period: float,
            phase: float,
            amplitude: float):
        """
        Parameters that define a cyclical time series
        """
        self.period = period
        self.phase = phase
        self.amplitude = amplitude

    def __str__(self):
        string = ""
        string += "Period: " + str(self.period) + "\n"
        string += "Phase: " + str(self.phase) + "\n"
        string += "Amplitude: " + str(self.amplitude) + "\n"
        return string

    def sine(
            self,
            index: pd.PeriodIndex,
            name: str = "sine_cycle"):
        data = Enumerate.sine(
            period=self.period,
            phase=self.phase,
            amplitude=self.amplitude,
            num_periods=index.size)
        return flux.Flow(
            movements=pd.Series(data=data, index=index),
            units=measure.scalar,
            name=name)

    def asymmetric_sine(
            self,
            parameter: float,
            index: pd.PeriodIndex,
            precision: float = 1e-10,
            bound: float = 1e-1,
            name: str = "asymmetric_sine_cycle") -> flux.Flow:
        data = Enumerate.asymmetric_sine(
            period=self.period,
            phase=self.phase,
            amplitude=self.amplitude,
            parameter=parameter,
            num_periods=index.size,
            precision=precision,
            bound=bound)
        return flux.Flow(
            movements=pd.Series(
                data=data,
                index=index),
            units=measure.scalar,
            name=name)


class Cyclicality:
    def __init__(
            self,
            params: dict,
            index: pd.PeriodIndex):
        """
        This models a (possibly somewhat) predictable long-term cycle in the
        pricing. In fact, there are two cycles, not necessarily in sync,
        one for the space market (rents) and another separate cycle for the
        asset market (capital flows), the latter reflected by the cap rate.

        Cycles are modeled by generalized sine functions governed by the given
        input period, amplitude, and phase.

        """
        space_period = distribution.Symmetric(
            mean=params['space_cycle_period_mean'],
            residual=params['space_cycle_period_residual'],
            distribution_type=params['space_cycle_period_dist']
            ).distribution().sample()
        """
        In the U.S. the real estate market cycle seems to be in the range of 10 to 20 years. 
        E.g.:
        =RAND()*10+10
        This will randomly generate the cycle period governing each
        future history to be between 10 and 20 years.
        """

        space_phase = distribution.Symmetric(
            mean=params['space_cycle_phase_offset'],
            residual=params['space_cycle_phase_residual'],
            distribution_type=params['space_cycle_phase_dist']
            ).distribution().sample() * space_period
        """
        If you make this equal to a uniform RV times the rent cycle period 
        then the phase will range from starting anywhere from peak to trough with equal likelihood.
        E.g.:
        =RAND()*J10, if the Period is in J10.
        
        If you think you know where you are in the cycle, 
        then use this relationship of Phase to Cycle Period:
        Phase=:             Cycle:
        (1/4)Period   = Bottom of cycle, headed up.
        (1/2)Period   = Mid-cycle, headed down.
        (3/4)Period   = Top of cycle, headed down.
        (1/1)Period   = Mid-cycle, headed up.
        
        Example, if you enter 20 in cycle period, and you enter 5 in cycle phase, 
        then the cycle will be starting out in the first year at the bottom of the cycle, 
        heading up from there.

        NOTE: FOLLOWING IS TO BE UPDATED WITH NEW SAWTOOTH ALGO:
        TODO: FIX.
                
        Please note that with the compound-sine asymetric cycle formula, 
        the peak parameter is slightly off from the above. 
        0.65*Period seems to start the cycle closer to the peak. 
        For example, if you want the phase to vary randomly and 
        uniformly over the 1/8 of the cycle that is the top of the upswing (late boom just before downturn),
        you would enter:
        =(.175*RAND()+.65)*J10, if Period is in J10.
        """
        space_amplitude = distribution.Symmetric(
            mean=params['space_cycle_amplitude_mean'],
            residual=params['space_cycle_amplitude_residual'],
            distribution_type=params['space_cycle_amplitude_dist']
            ).distribution().sample()

        self.space_cycle = Cycle(
            period=space_period,
            phase=space_phase,
            amplitude=space_amplitude)

        asset_period = distribution.Symmetric(
            mean=params['asset_cycle_period_offset'],
            residual=params['asset_cycle_period_residual'],
            distribution_type=params['asset_cycle_period_dist']
            ).distribution().sample() + space_period
        """
        This  can be randomly different from rent cycle period, 
        but probably not too different, maybe +/- 1 year.
        E.g.:
        =J10+(RAND()*2-1)
        """

        asset_phase = distribution.Symmetric(
            mean=params['asset_cycle_phase_offset'],
            residual=params['asset_cycle_phase_residual'],
            distribution_type=params['asset_cycle_phase_dist']
            ).distribution().sample() * asset_period + space_phase
        """
        Since we input this cycle as the negative of the actual cap rate cycle, 
        you can think of the phase in the same way as the space market phase. 
        These two cycles are not generally exactly in sync, but the usually are not too far off.
        Hence, probably makes sense to set this asset market phase 
        equal to the space market phase +/- some random difference 
        that is a pretty small fraction of the cycle period. 
        Remember that peak-to-trough is half period, LR mean to either peak or trough is quarter period. 
        E.g.: =J8+(RAND()*J11/5-J11/10)
        Above would let asset phase differ from space phase by +/- a bit less than a quarter-period 
        (here, a fifth of the asset cycle period).
        """

        asset_amplitude = distribution.Symmetric(
            mean=params['asset_cycle_amplitude_mean'],
            residual=params['asset_cycle_amplitude_residual'],
            distribution_type=params['asset_cycle_amplitude_dist']
            ).distribution().sample()
        """
        This is in cap rate units, so keep in mind the magnitude of the initial cap rate 
        entered on the MktDynamicsInputs sheet. 
        For example, if the initial (base) cap rate entered there is 5.00%, 
        and you enter 2.00% here, then this will mean a cap rate cycle 
        swinging between 4.00% & 6.00%, which corresponds roughly to 
        a property value swing of +/-20% (other things equal). 
        Note also that because this cycle is symmetric 
        but operates in the denominator of the pricing factors governing the simulated future cash flows, 
        this cycle imparts a positive bias into the project ex post cash flows 
        relative to the proforma expected cash flows.
        """

        self.asset_cycle = Cycle(
            period=asset_period,
            phase=asset_phase,
            amplitude=asset_amplitude)

        space_waveform = self.space_cycle.asymmetric_sine(
            index=index,
            name='space_waveform',
            parameter=params['space_cycle_asymmetric_parameter'])
        self.space_waveform = flux.Flow(
            name=space_waveform.name,
            movements=(1 + space_waveform.movements),
            units=space_waveform.units)
        """
        This models a (possibly somewhat) predictable long-term cycle in the 
        pricing. In fact, there are two cycles, not necessarily in sync, one
        for the space market (rents) and another separate cycle for the asset 
        market (capital flows), the latter reflected by the cap rate. 
        We model each separately, the space market cycle in this column and 
        the asset market cycle in a column to the right. Cycles are modeled 
        by generalized sine functions governed by the given input period, 
        amplitude, and phase.
        """

        self.asset_waveform = self.asset_cycle.asymmetric_sine(
            index=index,
            name='asset_waveform',
            parameter=params['asset_cycle_asymmetric_parameter'])
        """
        Negative of actual cap rate cycle. This makes this cycle directly
        reflect the asset pricing, as prices are an inverse function of the 
        cap rate. By taking the negative of the actual cap rate, we therefore 
        make it easier to envision the effect on prices.
        """<|MERGE_RESOLUTION|>--- conflicted
+++ resolved
@@ -4,7 +4,6 @@
 import pandas as pd
 from numba import jit
 
-<<<<<<< HEAD
 try:
     import distribution
     import flux
@@ -13,11 +12,7 @@
     import modules.rangekeeper.distribution
     import modules.rangekeeper.flux
     import modules.rangekeeper.units
-=======
-import distribution
-import flux
-import measure
->>>>>>> 54101668
+
 
 class Enumerate:
     @staticmethod
