<<<<<<< HEAD
try:
    import distribution
    import flux
    import periodicity
    import phase
    import units
except:
    import modules.rangekeeper.distribution
    import modules.rangekeeper.flux
    import modules.rangekeeper.periodicity
    import modules.rangekeeper.phase
    import modules.rangekeeper.units
=======
import distribution
import flux
import periodicity
import phase
import measure
>>>>>>> 54101668

class Trend:
    def __init__(self,
                 phase: phase.Phase,
                 period_type: periodicity.Periodicity.Type,
                 params: dict):
        self.current_rent = params['initial_price_factor'] * params['cap_rate']
        """
        Initial Rent Value Distribution:
        This is a X distribution.
        Note that the random outcome is generated only once per history, here in the first year.
        There is only one "initial" rent level in a given history.
        The uncertainty is revealed in Year 1. Year 0 is fixed because it is observable already in the present.
        """

        initial_rent_dist = distribution.PERT(peak=self.current_rent,
                                              weighting=4.,
                                              minimum=self.current_rent - params['rent_residual'],
                                              maximum=self.current_rent + params['rent_residual'])
        self.initial_rent = initial_rent_dist.sample()
        #self.initial_rent = 0.0511437

        """
        Uncertainty Distribution
        This is the realization of uncertainty in the long-run trend growth rate.
        Here we model this uncertainty with a X distribution.
        Note that the random outcome is generated only once per history.
        There is only one "long-term trend rate" in the rent growth in any given history.
        In a Monte Carlo simulation (such as you can do using a Data Table),
        a new random number would be automatically generated here for each of the (thousands of) "trials" you run.
        This is so for all of the random number generators in this workbook.
        """

        trend_dist = distribution.PERT(peak=params['trend_delta'],
                                       weighting=4.,
                                       minimum=params['trend_delta'] - params['trend_residual'],
                                       maximum=params['trend_delta'] + params['trend_residual'])
        self.trend_rate = trend_dist.sample()
        #self.trend_rate = 0.00698263624

        trend_dist = distribution.Exponential(rate=self.trend_rate,
                                              num_periods=phase.duration(period_type=period_type,
                                                                         inclusive=True))
        self.trend = flux.Flow.from_initial(name='Trend',
                                            initial=self.initial_rent,
                                            index=phase.to_index(periodicity=period_type),
                                            dist=trend_dist,
                                            units=measure.scalar)
        """
        Trend:
        Note that the trend is geometric.
        This makes sense if this rent series will translate via a cap rate to a property asset value series,
        as asset values cannot be negative.
        """<|MERGE_RESOLUTION|>--- conflicted
+++ resolved
@@ -1,4 +1,3 @@
-<<<<<<< HEAD
 try:
     import distribution
     import flux
@@ -11,13 +10,7 @@
     import modules.rangekeeper.periodicity
     import modules.rangekeeper.phase
     import modules.rangekeeper.units
-=======
-import distribution
-import flux
-import periodicity
-import phase
-import measure
->>>>>>> 54101668
+
 
 class Trend:
     def __init__(self,
